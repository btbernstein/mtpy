"""
Description:
    For a batch of MT_stations,  plot the Penetration Depth vs the station_location,
    for a given period value or index (1/freq)-
    Note that the values of periods within10% tolerance (ptol=0.1) are considered as equal.
    Setting a smaller value for ptol(=0.05)may result less MT sites data included.

Usage:
    python mtpy/imaging/penetration_depth3d.py /path2/edi_files_dir/  period_index

Author: fei.zhang@ga.gov.au
Date:   2017-01-23
"""

import glob
import os
import sys

import matplotlib as mpl
import matplotlib.pyplot as plt
import numpy as np

import mtpy.core.mt as mt
from mtpy.imaging.penetration import get_index, load_edi_files, Depth3D
<<<<<<< HEAD
=======
from mtpy.utils.decorator import deprecated
>>>>>>> 1d05c82b
from mtpy.utils.mtpylog import MtPyLog

from mtpy.utils.decorator import deprecated

mpl.rcParams['lines.linewidth'] = 2
# mpl.rcParams['lines.color'] = 'r'

mpl.rcParams['figure.figsize'] = [20, 10]

# get a logger object for this module, using the utility class MtPyLog to
# config the logger
logger = MtPyLog().get_mtpy_logger(__name__)


# logger =
# MtPyLog(path2configfile='logging.yml').get_mtpy_logger(__name__) #
# specific


# This is the major function to be maintained!!!
# use the Zcompotent=[det, zxy, zyx]
def plot_latlon_depth_profile(edi_dir, period, zcomponent='det', showfig=True, savefig=True):
    """
    MT penetration depth profile in lat-lon coordinates with pixelsize = 0.002
    :param savefig:
    :param showfig:
    :param edi_dir:
    :param period:
    :param zcomponent:
    :return:
    """

    # edi_dir = "/Softlab/Githubz/mtpy2/tests/data/edifiles/"
    # edi_dir="E:/Githubz/mtpy2/tests/data/edifiles/"
    # edi_dir=r"E:\Githubz\mtpy2\examples\data/edi2"

    # 1 get a list of edi files, which are suppose to be in a profile.
    # edifiles = glob.glob(os.path.join(edi_dir, '*.edi'))
<<<<<<< HEAD

    # logger.debug("edi files: %s", edifiles)

    edis = load_edi_files(edi_dir)

=======

    # logger.debug("edi files: %s", edifiles)

    edis = load_edi_files(edi_dir)

>>>>>>> 1d05c82b
    image = Depth3D(edis, period, zcomponent)
    if isinstance(period, int):  # period is considered as an index
        image.plot(period_by_index=True)
    elif isinstance(period, float):  # period is considered as the actual value of period in second
        image.plot()
    else:
        raise Exception("Wrong type of the parameter period, %s" % period)

    if showfig is True:
        image.show()

    if savefig:
        savedir = 'E:/tmp'
        savefn = 'P3Depth_Period%s.jpg' % image.get_period_fmt()
        path2savefile = os.path.join(savedir, savefn)
        image.export_image(path2savefile, dpi=200, bbox_inches='tight')

<<<<<<< HEAD
=======
    # may want to remove the following 2 lines
>>>>>>> 1d05c82b
    plt.clf()
    plt.close()
    return


@deprecated("this function is redundant as matplotlib.cm as the inverted version of color maps")
def reverse_colourmap(cmap, name='my_cmap_r'):
    """
    In: cmap, name
    Out: my_cmap_r

    Explanation: http://stackoverflow.com/questions/3279560/invert-colormap-in-matplotlib
    """
    reverse = []
    k = []

    for key in cmap._segmentdata:
        k.append(key)
        channel = cmap._segmentdata[key]
        data = []

        for t in channel:
            data.append((1 - t[0], t[2], t[1]))
        reverse.append(sorted(data))

    linear_l = dict(zip(k, reverse))
    my_cmap_r = mpl.colors.LinearSegmentedColormap(name, linear_l)
    return my_cmap_r


@deprecated("please use get_index() in mtpy.imaging.penetration instead")
def get_index2(lat, lon, ref_lat, ref_lon, pixelsize):
    """ Mapping of lat lon to a grid
    :param lat:
    :param lon:
    :param ref_lon:
    :param ref_lat:
    :param pixelsize:
    :return:
    """

    index_x = (lon - ref_lon) / pixelsize
    index_y = (lat - ref_lat) / pixelsize

    return int(index_x), int(index_y)


#########################################################


def plot_bar3d_depth(edifiles, per_index, whichrho='det'):
    """
    plot 3D bar of penetration depths
    For a given freq/period index of a set of edifiles/dir,
    the station,periods, pendepth,(lat, lon) are extracted
    the geo-bounding box calculated, and the mapping from stations to grids
    is constructed and plotted.

    :param whichrho: z component either 'det', 'zxy' or 'zyx'
    :param edifiles: an edi_dir or list of edi_files
    :param per_index: period index number 0,1,2

    :return:
    """

    if os.path.isdir(edifiles):
        edi_dir = edifiles  # "E:/Githubz/mtpy2/tests/data/edifiles/"
        edifiles = glob.glob(os.path.join(edi_dir, '*.edi'))
        logger.debug(edifiles)
    else:
        # Assume edifiles is [a list of files]
        pass

    scale_param = np.sqrt(1.0 / (2.0 * np.pi * 4 * np.pi * 10 ** (-7)))

    logger.debug("The scaling parameter=%.6f" % scale_param)

    # per_index=0,1,2,....
    periods = []
    pen_depth = []
    stations = []
    latlons = []

    for afile in edifiles:
        mt_obj = mt.MT(afile)

        latlons.append((mt_obj.lat, mt_obj.lon))

        # the attribute Z
        zeta = mt_obj.Z

        if per_index >= len(zeta.freq):
            raise Exception(
                "Error: input period index must be less than the number of freqs in zeta.freq=%s", len(
                    zeta.freq))
        per = 1.0 / zeta.freq[per_index]
        periods.append(per)

        if whichrho == 'det':  # the 2X2 complex Z-matrix's determinant abs value
            # determinant value at the given period index
            det2 = np.abs(zeta.det[0][per_index])
            penetration_depth = -scale_param * np.sqrt(0.2 * per * det2 * per)
        elif whichrho == 'zxy':
            penetration_depth = - scale_param * \
                                np.sqrt(zeta.resistivity[per_index, 0, 1] * per)
        elif whichrho == 'zyx':
            penetration_depth = - scale_param * \
                                np.sqrt(zeta.resistivity[per_index, 1, 0] * per)

        pen_depth.append(penetration_depth)

        stations.append(mt_obj.station)

    # return (stations, periods, pen_depth, latlons)

    lats = [tup[0] for tup in latlons]
    lons = [tup[1] for tup in latlons]
    minlat = min(lats)
    maxlat = max(lats)
    minlon = min(lons)
    maxlon = max(lons)

    pixelsize = 0.002  # degree 0.001 = 100meters
    shift = 3
    ref_lat = minlat - shift * pixelsize
    ref_lon = minlon - shift * pixelsize

    xgrids = maxlon - minlon
    ygrids = maxlat - minlat

    # nx = xgrids / pixelsize
    # ny = ygrids / pixelsize

    # import matplotlib.pyplot as plt
    # import numpy as np

    fig = plt.figure()
    ax1 = fig.add_subplot(111, projection='3d')

    xpos = []  # a seq (1,2,3,4,5,6,7,8,9,10)
    ypos = []  # a seq [2,3,4,5,1,6,2,1,7,2]
    dz = []
    for iter, pair in enumerate(latlons):
        xpos.append(
            get_index(
                pair[0],
                pair[1],
                ref_lat,
                ref_lon,
                pixelsize)[0])
        ypos.append(
            get_index(
                pair[0],
                pair[1],
                ref_lat,
                ref_lon,
                pixelsize)[1])
        dz.append(np.abs(pen_depth[iter]))
        # dz.append(-np.abs(pen_depth[iter]))

    num_elements = len(xpos)
    zpos = np.zeros(num_elements)  # zpos = [0,0,0,0,0,0,0,0,0,0]
    dx = np.ones(num_elements)
    dy = np.ones(num_elements)
    # dz = [1,2,3,4,5,6,7,8,9,10]

    # print(xpos)
    # print(ypos)
    # print(zpos)
    #
    # print(dx)
    # print(dy)
    # print(dz)
    ax1.bar3d(xpos, ypos, zpos, dx, dy, dz, color='r')

    # ax1

    plt.title(
        'Penetration Depth (Meter) Across Stations for period= %6.3f Seconds' %
        periods[0], fontsize=16)
    plt.xlabel('Longitude(deg-grid)', fontsize=16)
    plt.ylabel('Latitude(deg-grid)', fontsize=16)
    # plt.zlabel('Penetration Depth (m)')
    # bar_width = 0.4
    # plt.xticks(index + bar_width / 2, stations, rotation='horizontal', fontsize=16)
    # plt.legend()
    #
    # # plt.tight_layout()
    # plt.gca().xaxis.tick_top()
    # plt.show()

    plt.show()


# ======================
def get_penetration_depths_from_edi_file(edifile, rholist=['det']):
    """Compute the penetration depths of an edi file
    :param edifile: input edifile
    :param rholist: flag the method to compute penetration depth: det zxy zyx
    :return: a tuple:(station_lat, statoin_lon, periods_list, pendepth_list)
    """
    logger.debug("processing the edi file %s", edifile)

    mt_obj = mt.MT(edifile)
    zeta = mt_obj.Z  # the attribute Z represent the impedance tensor 2X2 matrix
    freqs = zeta.freq  # frequencies

    scale_param = np.sqrt(1.0 / (2.0 * np.pi * 4 * np.pi * 10 ** (-7)))

    logger.debug("the scale parameter= %s", scale_param)

    # The periods array
    periods = 1.0 / freqs

    if 'zxy' in rholist:
        # One of the 4-components: XY
        penetration_depth = scale_param * \
                            np.sqrt(zeta.resistivity[:, 0, 1] * periods)

    if 'zyx' in rholist:
        penetration_depth = scale_param * \
                            np.sqrt(zeta.resistivity[:, 1, 0] * periods)

    if 'det' in rholist:
        # determinant
        det2 = np.abs(zeta.det[0])
        penetration_depth = scale_param * \
                            np.sqrt(0.2 * periods * det2 * periods)

    latlong_d = (mt_obj.lat, mt_obj.lon, periods, penetration_depth)
    return latlong_d


def create_csv_file(edi_dir, outputcsv=None, zcomponent='det'):
    """ Loop over all edi files, and create a csv file with columns:
    lat, lon, pendepth0, pendepth1, ...
    :param edi_dir: path_to_edifiles_dir
    :param zcomponent: det | zxy  | zyx
    :param outputcsv: path2output.csv file
    :return:
    """
    import csv

    edi_files = glob.glob(os.path.join(edi_dir, "*.edi"))

    logger.debug(edi_files)

    # the first period list as a reference for checking other stations period
    periods_list0 = None
    latlon_dep = []  # CSV to be returned
    for afile in edi_files:
        # for efile in edi_files[:2]:
        logger.debug("processing %s", afile)
        lat, lon, per, depths = get_penetration_depths_from_edi_file(afile)
        if periods_list0 is None:
            periods_list0 = per  # initial value assignment
            depth_string = ','.join(['%.2f' % num for num in depths])
            latlon_dep.append((lat, lon, depth_string))

        # same length and same values.
        elif len(per) == len(periods_list0) and (per == periods_list0).all():
            depth_string = ','.join(['%.2f' % num for num in depths])
            latlon_dep.append((lat, lon, depth_string))
        else:
            logger.error(
                "MT Periods Not Equal !! %s VS %s",
                per,
                periods_list0)
            # raise Exception ("MTPy Exception: Periods Not Equal")
            # pass this edi, let's continue

    # logger.debug(latlon_dep)

    if outputcsv is None:
        outputcsv = r"E:/tmp/MT_pen_depth.csv"

    logger.info("Saving to csv file: %s", outputcsv)
    with open(outputcsv, "wb") as f:
        writer = csv.writer(f)
        writer.writerows(latlon_dep)

    return latlon_dep


def create_shapefile(edi_dir, outputfile=None, zcomponent='det'):
    """
    create a shapefile for station, penetration_depths
    :param edi_dir:
    :param outputfile:
    :param zcomponent:
    :return:
    """

    # TODO:

    return outputfile


def plot_many_periods(edidir, n_periods=5):
    from mtpy.core.edi_collection import EdiCollection

    edilist = glob.glob(os.path.join(edidir, '*.edi'))

    ediset = EdiCollection(edilist)
    for period_sec in ediset.all_unique_periods[:n_periods]:
        try:
            # This will enable the loop continue even though for some freq,
            #  cannot interpolate due to not enough data points
            plot_latlon_depth_profile(edidir, period_sec, zcomponent='det', showfig=False)
        except Exception, exwhy:
            print(exwhy.message)


# =============================================================================================
# Usage examples for small, med, large images
# python mtpy/imaging/penetration_depth3d.py tests/data/edifiles/ 2.857s
# python mtpy/imaging/penetration_depth3d.py /e/Datasets/MT_Datasets/3D_MT_data_edited_fromDuanJM/ 0.58s
# python mtpy/imaging/penetration_depth3d.py /e/Datasets/MT_Datasets/GA_UA_edited_10s-10000s 16s [10s, 40s 341s]
#   OR  period index integer
# python mtpy/imaging/penetration_depth3d.py /e/Datasets/MT_Datasets/3D_MT_data_edited_fromDuanJM/ 30
# python mtpy/imaging/penetration_depth3d.py  tests/data/edifiles/ 10
#   OR  go through every period and produce jpg images in E:/tmp
# python mtpy/imaging/penetration_depth3d.py  tests/data/edifiles/
# =============================================================================================
if __name__ == "__main__":

    if len(sys.argv) < 2:
        print("Usage: python %s edi_dir period_sec " % sys.argv[0])
        print("usage example: python mtpy/imaging/penetration_depth3d.py  tests/data/edifiles/ 10")
        print("usage example: python mtpy/imaging/penetration_depth3d.py  tests/data/edifiles/ 2.857s")
        sys.exit(1)
    elif len(sys.argv) == 2:
        # do multiple periods
        plot_many_periods(sys.argv[1])

    elif len(sys.argv) > 2 and os.path.isdir(sys.argv[1]):
        edi_dir = sys.argv[1]

        per = sys.argv[2]
        print ("The input parameter for period was ", per)

        if per.endswith('s'):
            # try float case
            try:
                period_sec = float(per[:-1])
                print(" Using period value (second)", period_sec)
                plot_latlon_depth_profile(
                    edi_dir, period_sec, zcomponent='det')
            except Exception as ex:
                print(ex)
        else:
            try:
                period_index = int(per)
                print(" Using period index", period_index)
                plot_latlon_depth_profile(
                    edi_dir, period_index, zcomponent='det')
                sys.exit(0)  # done
            except Exception as why:
                raise Exception(
                    "Unable to plot the integer period index, because: %s" %
                    why)

                # plot_gridded_profile(edi_dir, period_index, zcomponent='det')   # 2D image
                # plot_latlon_depth_profile(edi_dir, period_index,zcomponent='det')
                # plot_bar3d_depth(edi_dir, period_index)
                # create_csv_file(edi_dir, r"E:/tmp/my_mt_pendepth.csv")
    else:
        print("Please provide an edi directory and period_index_OR_value")<|MERGE_RESOLUTION|>--- conflicted
+++ resolved
@@ -22,13 +22,8 @@
 
 import mtpy.core.mt as mt
 from mtpy.imaging.penetration import get_index, load_edi_files, Depth3D
-<<<<<<< HEAD
-=======
 from mtpy.utils.decorator import deprecated
->>>>>>> 1d05c82b
 from mtpy.utils.mtpylog import MtPyLog
-
-from mtpy.utils.decorator import deprecated
 
 mpl.rcParams['lines.linewidth'] = 2
 # mpl.rcParams['lines.color'] = 'r'
@@ -64,19 +59,11 @@
 
     # 1 get a list of edi files, which are suppose to be in a profile.
     # edifiles = glob.glob(os.path.join(edi_dir, '*.edi'))
-<<<<<<< HEAD
 
     # logger.debug("edi files: %s", edifiles)
 
     edis = load_edi_files(edi_dir)
 
-=======
-
-    # logger.debug("edi files: %s", edifiles)
-
-    edis = load_edi_files(edi_dir)
-
->>>>>>> 1d05c82b
     image = Depth3D(edis, period, zcomponent)
     if isinstance(period, int):  # period is considered as an index
         image.plot(period_by_index=True)
@@ -94,10 +81,7 @@
         path2savefile = os.path.join(savedir, savefn)
         image.export_image(path2savefile, dpi=200, bbox_inches='tight')
 
-<<<<<<< HEAD
-=======
     # may want to remove the following 2 lines
->>>>>>> 1d05c82b
     plt.clf()
     plt.close()
     return
