--- conflicted
+++ resolved
@@ -702,27 +702,19 @@
         else:
             max_n_data = int(86400./sampling) + 1
 
-<<<<<<< HEAD
         day_data = np.zeros(max_n_data,'int')
 
-=======
-        day_data = np.zeros(max_n_data,'float32')
->>>>>>> f53a8219
+
 
         #loop over all (sorted) files for the current component
         for idx_f,f in enumerate(lo_sorted_files):
 
-<<<<<<< HEAD
             try:
 
                 print 'Reading file %s' %(f)
                 #starting time of current file
                 file_start_time = lo_sorted_starttimes[idx_f]
-=======
-            print 'read in file {0}'.format(f)
-            #starting time of current file
-            file_start_time = lo_sorted_starttimes[idx_f]
->>>>>>> f53a8219
+
 
                 #get tuple with the starting time of the current file
                 file_start = time.gmtime(file_start_time)
@@ -758,14 +750,11 @@
             #set the time as starting time for output file, if no output file is open already
             if fileopen == 0:
                 outfile_starttime =  file_start_time
-<<<<<<< HEAD
+
                 #outfile_timeaxis = file_time_axis
                 old_time_axis = tmp_file_time_axis[:]
                 
-=======
-                outfile_timeaxis = file_time_axis
-         
->>>>>>> f53a8219
+
                 arrayindex = 0
 
                 #if it's a single column of data
@@ -776,15 +765,11 @@
                 else:
                     day_data[arrayindex:arrayindex+len(data_in)] = data_in[:,1]
                     #outfile_data = data_in[:,1].tolist()
-<<<<<<< HEAD
                 
                 #jump with index to current point on time axis 
                 arrayindex += len(data_in)
                 outfile_endtime = file_end_time
-=======
-
-                arrayindex += len(data_in)
->>>>>>> f53a8219
+
 
                 file_date = '{0}{1:02}{2:02}'.format(file_start[0],
                                                  file_start[1], file_start[2]) 
@@ -813,7 +798,6 @@
                 #elif (outfile_timeaxis[-1] - file_start_time) > epsilon:
                 elif (outfile_endtime - file_start_time) > epsilon:
 
-<<<<<<< HEAD
                     #find point on the outfile time axis for the beginning of current file:
                     overlap_idx = arrayindex - int((outfile_endtime - file_start_time)/sampling)
 
@@ -825,20 +809,7 @@
                     #                              np.arange(len(outfile_timeaxis) - 
                     #                              overlap_idx) + 
                     #                              overlap_idx).tolist()
-=======
-                    #find point on the current outfile time axis for the beginning of current file:
-                    overlap_idx = np.argmin(np.abs(np.array(
-                                            outfile_timeaxis) - file_start_time)) 
-
-                    #set the array index back
-                    arrayindex = overlap_idx
-
-                    #re-define outfile time axis and data
-                    outfile_timeaxis = np.delete(outfile_timeaxis,
-                                                 np.arange(len(outfile_timeaxis) - 
-                                                 overlap_idx) + 
-                                                 overlap_idx).tolist()
->>>>>>> f53a8219
+
 
                     # outfile_data = np.delete(outfile_data, 
                     #                             np.arange(len(outfile_data) - 
@@ -914,18 +885,14 @@
                 else:
                     headerline = '# {0} {1} {2:.1f} {3:f} {4} \n'.format(
                                     stationname, comp.lower(), 1./sampling, 
-<<<<<<< HEAD
                                     outfile_starttime, arrayindex)
-=======
-                                    outfile_timeaxis[0], arrayindex)#len(outfile_timeaxis))
->>>>>>> f53a8219
+
 
                 F.write(headerline)
 
                 #outfile_array = np.zeros((len(outfile_timeaxis),2))
                 #outfile_array[:,0] = outfile_timeaxis
                 #outfile_array[:,1] = outfile_data
-<<<<<<< HEAD
                 for i in range(arrayindex):
                     F.write('{0}\n'.format(int(day_data[i])))
                 #outstring = '\n'.join(['{0:d}'.format(i) for i in day_data[:arrayindex]])
@@ -934,13 +901,7 @@
                 #np.savetxt(F, np.array(outfile_data))
                 arrayindex = 0
                 
-=======
-                
-                np.savetxt(F,day_data[:arrayindex])
-                #np.savetxt(F, np.array(outfile_data))
-                arrayindex = 0
-
->>>>>>> f53a8219
+
                 F.close()
                 print '\t wrote file %s'%(new_file)
 
