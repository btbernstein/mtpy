# -*- coding: utf-8 -*-
"""
.. module:: TS
   :synopsis: Deal with MT time series

.. moduleauthor:: Jared Peacock <jpeacock@usgs.gov>
"""

#==============================================================================
# Imports
#==============================================================================
from __future__ import unicode_literals
import os
import datetime
import dateutil.parser
import calendar

import numpy as np
import pandas as pd
import scipy.signal as signal
import matplotlib.pyplot as plt

import mtpy.utils.gis_tools as gis_tools
import mtpy.processing.filter as mtfilter
#==============================================================================

#==============================================================================
class MTTS(object):
    """
    MT time series object that will read/write data in different formats
    including hdf5, txt, miniseed.

    The foundations are based on Pandas Python package.

    The data are store in the variable ts, which is a pandas dataframe with
    the data in the column 'data'.  This way the data can be indexed as a
    numpy array:

        >>> MT_TS.ts['data'][0:256]

        or

        >>> MT_TS.ts.data[0:256]

    Also, the data can be indexed by time (note needs to be exact time):

        >>> MT_TS.ts['2017-05-04 12:32:00.0078125':'2017-05-05 12:35:00]

    Input ts as a numpy.ndarray or Pandas DataFrame

    ==================== ==================================================
    Metadata              Description
    ==================== ==================================================
    azimuth              clockwise angle from coordinate system N (deg)
    calibration_fn       file name for calibration data
    component            component name [ 'ex' | 'ey' | 'hx' | 'hy' | 'hz']
    coordinate_system    [ geographic | geomagnetic ]
    datum                datum of geographic location ex. WGS84
    declination          geomagnetic declination (deg)
    dipole_length        length of dipole (m)
    data_logger          data logger type
    instrument_id        ID number of instrument for calibration
    lat                  latitude of station in decimal degrees
    lon                  longitude of station in decimal degrees
    n_samples            number of samples in time series
    sampling_rate        sampling rate in samples/second
    start_time_epoch_sec start time in epoch seconds
    start_time_utc       start time in UTC
    station              station name
    units                units of time series
    ==================== ==================================================

    .. note:: Currently only supports hdf5 and text files

    ======================= ===============================================
    Method                  Description
    ======================= ===============================================
    read_hdf5               read an hdf5 file
    write_hdf5              write an hdf5 file
    write_ascii_file        write an ascii file
    read_ascii_file         read an ascii file
    ======================= ===============================================


    :Example: ::

        >>> import mtpy.core.ts as ts
        >>> import numpy as np
        >>> mt_ts = ts.MT_TS()
        >>> mt_ts.ts = np.random.randn(1024)
        >>> mt_ts.station = 'test'
        >>> mt_ts.lon = 30.00
        >>> mt_ts.lat = -122.00
        >>> mt_ts.component = 'HX'
        >>> mt_ts.units = 'counts'
        >>> mt_ts.write_hdf5(r"/home/test.h5")


    """

    def __init__(self, **kwargs):

        self.station = 'mt00'
        self._sampling_rate = 1
        self._start_time_struct = None
        self.component = None
        self.chn_num = None
        self.coordinate_system = 'geomagnetic'
        self.dipole_length = 0
        self.azimuth = 0
        self.units = 'mV'
        self._lat = 0.0
        self._lon = 0.0
        self._elev = 0.0
        self._n_samples = 0
        self.datum = 'WGS84'
        self.data_logger = 'Zonge Zen'
        self.instrument_id = None
        self.calibration_fn = None
        self.declination = 0.0
        self._ts = pd.DataFrame()
        self.fn = None
        self.conversion = None
        self.gain = None
        self._end_header_line = 0

        self._date_time_fmt = '%Y-%m-%d %H:%M:%S.%f'
        self._attr_list = ['station',
                           'sampling_rate',
                           'start_time_epoch_sec',
                           'start_time_utc',
                           'n_samples',
                           'component',
                           'coordinate_system',
                           'dipole_length',
                           'elev',
                           'azimuth',
                           'units',
                           'lat',
                           'lon',
                           'datum',
                           'data_logger',
                           'instrument_id',
                           'calibration_fn',
                           'declination',
                           'gain',
                           'conversion']
						   
        for key, value in kwargs.items():
            setattr(self, key, value)

    ###-------------------------------------------------------------
    ## make sure some attributes have the correct data type
    # make sure that the time series is a pandas data frame
    @property
    def ts(self):
        """
        time series as a pandas data frame.
        """
        return self._ts

    @ts.setter
    def ts(self, ts_arr):
        """
        if setting ts with a pandas data frame, make sure the data is in a
        column name 'data'
        """
        if isinstance(ts_arr, np.ndarray):
            self._ts = pd.DataFrame({'data':ts_arr})
            if self._start_time_struct is not None:
                self._set_dt_index(self._start_time_struct.strftime(self._date_time_fmt))
        elif isinstance(ts_arr, pd.core.frame.DataFrame):
            try:
                ts_arr['data']
                self._ts = ts_arr
                # be sure to set the index time
                if self.start_time_utc is not None:
                    self._set_dt_index(self._start_time_struct.strftime(self._date_time_fmt))
            except AttributeError:
                raise MTTSError('Data frame needs to have a column named "data" '+\
                                   'where the time series data is stored')
        else:
            raise MTTSError('Data type {0} not supported'.format(type(ts_arr))+\
                              ', ts needs to be a numpy.ndarray or pandas DataFrame')

        self._n_samples = self.ts.data.size

    ##--> Latitude
    @property
    def lat(self):
        """Latitude in decimal degrees"""
        return self._lat

    @lat.setter
    def lat(self, latitude):
        """
        latitude in either decimal degrees or hh:mm:ss
        """
        self._lat = gis_tools.assert_lat_value(latitude)

    ##--> Longitude
    @property
    def lon(self):
        """Longitude in decimal degrees"""
        return self._lon

    @lon.setter
    def lon(self, longitude):
        """
        longitude in either decimal degrees or hh:mm:ss
        """
        self._lon = gis_tools.assert_lon_value(longitude)

    ##--> elevation
    @property
    def elev(self):
        """elevation in elevation units"""
        return self._elev

    @elev.setter
    def elev(self, elevation):
        """elevation in elevation units"""
        self._elev = gis_tools.assert_elevation_value(elevation)

    #--> number of samples just to make sure there is consistency
    @property
    def n_samples(self):
        """number of samples"""
        return int(self._n_samples)

    @n_samples.setter
    def n_samples(self, num_samples):
        """number of samples (int)"""
        self._n_samples = int(num_samples)

    #--> sampling rate
    @property
    def sampling_rate(self):
        """sampling rate in samples/second"""
        return self._sampling_rate

    @sampling_rate.setter
    def sampling_rate(self, sampling_rate):
        """
        sampling rate in samples/second

        type float
        """
        try:
            sr = float(sampling_rate)
            if self._sampling_rate == sr:
                return
            else:
                self._sampling_rate = sr
                if self.start_time_utc is not None:
                    self._set_dt_index(self._start_time_struct.strftime(self._date_time_fmt))

        except ValueError:
            raise MTTSError("Input sampling rate should be a float not {0}".format(type(sampling_rate)))

    ## set time and set index
    @property
    def start_time_utc(self):
        """start time in UTC given in time format"""
        if self._start_time_struct is not None:
            return self._start_time_struct.isoformat()
        else:
            return None

    @start_time_utc.setter
    def start_time_utc(self, start_time):
        """
        start time of time series in UTC given in format of self._date_time_fmt

        Resets epoch seconds if the new value is not equivalent to previous
        value.

        Resets how the ts data frame is indexed, setting the starting time to
        the new start time.
        """

        self._start_time_struct = dateutil.parser.parse(start_time)

        # make a time series that the data can be indexed by
        if hasattr(self.ts, 'data'):
            self._set_dt_index(self._start_time_struct.strftime(self._date_time_fmt))

    ## epoch seconds
    @property
    def start_time_epoch_sec(self):
        """start time in epoch seconds"""
        if self.start_time_utc is None:
            return None
        return self._convert_dt_to_sec(self._start_time_struct)

    @start_time_epoch_sec.setter
    def start_time_epoch_sec(self, epoch_sec):
        """
        start time in epoch seconds

        Resets start_time_utc if different

        Resets how ts data frame is indexed.
        """

        try:
            self._start_time_struct = datetime.datetime.fromtimestamp(epoch_sec)
        except ValueError:
            raise MTTSError("Need to input epoch_sec as a float not {0}".format(type(epoch_sec)))

    @property
    def stop_time_epoch_sec(self):
        """
        End time in epoch seconds
        """
        if hasattr(self, 'ts'):
            return self._convert_dt_to_sec(self.ts.index[-1].to_pydatetime())
        else:
            return None
    
    @property
    def stop_time_utc(self):
        """
        End time in UTC
        """
        if hasattr(self, 'ts'):
            return self.ts.index[-1].isoformat()
        else:
            return None
        
    def _set_dt_index(self, start_time):
        """
        get the date time index from the data

        :param start_time: start time in time format
        :type start_time: string
        """
        if not hasattr(self.ts, 'data'):
            return
        if start_time is None:
            #print('Start time is None, skipping calculating index')
            return 
			
        dt_freq = '{0:.0f}N'.format(1./(self.sampling_rate)*1E9)

        dt_index = pd.date_range(start=start_time,
                                 periods=self.ts.data.size,
                                 freq=dt_freq)

        self.ts.index = dt_index

        print("   * Reset time seies index to start at {0}".format(start_time))

    # convert time to epoch seconds
    def _convert_dt_to_sec(self, dt_struct):
        """
        convert date time string to epoch seconds

        :param date_time_str: format is defined by self._date_time_fmt
                              *default* is YYYY-MM-DD hh:mm:ss
        :type date_time_str: string

        :returns: time in epoch seconds

        """
        dt_time = dt_struct.timetuple()

        return calendar.timegm(dt_time)+dt_struct.microsecond*1E-6

    def apply_addaptive_notch_filter(self, notches=None, notch_radius=0.5,
                                     freq_rad=0.5, rp=0.1):
        """
        apply notch filter to the data that finds the peak around each
        frequency.

        see mtpy.processing.filter.adaptive_notch_filter

        :param notch_dict: dictionary of filter parameters.
                           if an empty dictionary is input the filter looks
                           for 60 Hz and harmonics to filter out.
        :type notch_dict: dictionary

        :returns: filtered data as a Pandas data frame.

        """
        if notches is None:
            notches = list(np.arange(60, 1860, 120))

        kwargs = {'df':self.sampling_rate,
                  'notches':notches,
                  'notchradius':notch_radius,
                  'freqrad':freq_rad,
                  'rp':rp}

        ts, filt_list = mtfilter.adaptive_notch_filter(self.ts.data, **kwargs)
        self.ts.data = ts
        
        print('\t Filtered frequency with bandstop:')
        for ff in filt_list:
            try:
                pass
                print('\t\t{0:>6.5g} Hz  {1:>6.2f} db'.format(np.nan_to_num(ff[0]),
                                                             np.nan_to_num(ff[1])))
            except ValueError:
                pass

        ts_return = self.ts.copy()
        ts_return.data = ts
        return ts_return

    # decimate data
    def decimate(self, dec_factor=1):
        """
        decimate the data by using scipy.signal.decimate

        :param dec_factor: decimation factor
        :type dec_factor: int

        :returns: decimated data with new sampling rate
        :rtype: numpy array

        """
        # be sure the decimation factor is an integer
        dec_factor = int(dec_factor)

        if dec_factor > 1:
            ts_return_arr = signal.decimate(self.ts.data, dec_factor, n=8)
            df_return = self.sampling_rate / float(dec_factor)

        return ts_return_arr, df_return

    def low_pass_filter(self, low_pass_freq=15, cutoff_freq=55):
        """
        low pass the data

        :param low_pass_freq: low pass corner in Hz
        :type low_pass_freq: float

        :param cutoff_freq: cut off frequency in Hz
        :type cutoff_freq: float

        :returns: filtered data
        :rtype: Pandas data frame
        """

        return_ts = self.ts.copy()
        return_ts.data = mtfilter.low_pass(return_ts.data,
                                           low_pass_freq,
                                           cutoff_freq,
                                           self.sampling_rate)

        return return_ts

    ###------------------------------------------------------------------
    ### read and write file types
    def write_hdf5(self, fn_hdf5, compression_level=0, compression_lib='blosc'):
        """
        Write an hdf5 file with metadata using pandas to write the file.

        :param fn_hdf5: full path to hdf5 file, has .h5 extension
        :type fn_hdf5: string

        :param compression_level: compression level of file [ 0-9 ]
        :type compression_level: int

        :param compression_lib: compression library *default* is blosc
        :type compression_lib: string

        :returns: fn_hdf5

        .. seealso:: Pandas.HDf5Store
        """

        hdf5_store = pd.HDFStore(fn_hdf5, 'w',
                                 complevel=compression_level,
                                 complib=compression_lib)

        # might want to re index because the time string takes up a lot of
        # storage
        #df = pd.DataFrame({'data':self.ts.data})
        #df.index = np.arange(df.data.size)
        hdf5_store['time_series'] = self.ts

        # add in attributes
        for attr in self._attr_list:
            setattr(hdf5_store.get_storer('time_series').attrs,
                    attr,
                    getattr(self, attr))

        hdf5_store.flush()
        hdf5_store.close()

        return fn_hdf5

    def read_hdf5(self, fn_hdf5, compression_lib='blosc'):
        """
        Read an hdf5 file with metadata using Pandas.

        :param fn_hdf5: full path to hdf5 file, has .h5 extension
        :type fn_hdf5: string

        :param compression_level: compression level of file [ 0-9 ]
        :type compression_level: int

        :param compression_lib: compression library *default* is blosc
        :type compression_lib: string

        :returns: fn_hdf5

        .. seealso:: Pandas.HDf5Store
        """
        self.fn = fn_hdf5

        hdf5_store = pd.HDFStore(fn_hdf5, 'r', complib=compression_lib)

        self.ts = hdf5_store['time_series']

        for attr in self._attr_list:
            value = getattr(hdf5_store.get_storer('time_series').attrs, attr)
            setattr(self, attr, value)

        hdf5_store.close()

    def write_ascii_file(self, fn_ascii, chunk_size=4096, fmt='%.8E'):
        """
        Write an ascii format file with metadata

        :param fn_ascii: full path to ascii file
        :type fn_ascii: string

        :param chunk_size: read in file by chunks for efficiency
        :type chunk_size: int

        :Example: ::

            >>> ts_obj.write_ascii_file(r"/home/ts/mt01.EX")

        """

        st = datetime.datetime.utcnow()

        # get the number of chunks to write
        chunks = int(self.ts.shape[0]/chunk_size)
<<<<<<< HEAD
        print(chunks)
=======
>>>>>>> 6e49e133

        # make header lines
        header_lines = ['# *** MT time series text file for {0} ***'.format(self.station)]
        header_lines += ['# {0} = {1}'.format(attr, getattr(self, attr))
                         for attr in sorted(self._attr_list)]

        # write to file in chunks
        with open(fn_ascii, 'w') as fid:
            # write header lines first
            fid.write('\n'.join(header_lines))

            # write time series indicator
            fid.write('\n# *** time_series ***\n')

            # write in chunks
            for cc in range(chunks):
                # changing the dtype of the array is faster than making
                # a list of strings with 22 places to incorporate exponential
                # form
#                ts_lines = np.array(self.ts.data[cc*chunk_size:(cc+1)*chunk_size],
#                                    dtype='S22')
                ts_lines = np.array(self.ts.data[int(cc*chunk_size):int((cc+1)*chunk_size)])
                ts_lines = np.char.mod(fmt, ts_lines)
                fid.write('\n'.join(list(ts_lines)))
                # be sure to write a new line after each chunk otherwise
                # they run together
                fid.write('\n')

            # be sure to write the last little bit
            fid.write('\n'.join(list(np.char.mod(fmt,
                                                 np.array(self.ts.data[(cc+1)*chunk_size:])))))


        # get an estimation of how long it took to write the file
        #et = datetime.datetime.utcnow()
        #time_diff = et-st
        #print('--> Wrote {0}'.format(fn_ascii))
        #print('    Took {0:.2f} seconds'.format(time_diff.seconds+time_diff.microseconds*1E-6))

    def read_ascii_header(self, fn_ascii):
        """
        Read an ascii metadata

        :param fn_ascii: full path to ascii file
        :type fn_ascii: string

        :Example: ::

            >>> ts_obj.read_ascii_header(r"/home/ts/mt01.EX")
        """
        if not os.path.isfile(fn_ascii):
            raise MTTSError('Could not find {0}, check path'.format(fn_ascii))
        self.fn = fn_ascii

        with open(self.fn, 'r') as fid:
            line = fid.readline()
            count = 0
            while line.find('#') == 0:
                line_list = line[1:].strip().split('=')
                if len(line_list) == 2:
                    key = line_list[0].strip()
                    try:
                        value = float(line_list[1].strip())
                    except ValueError:
                        value = line_list[1].strip()
                    try:
                        setattr(self, key, value)
                    except AttributeError:
                        if key not in ['n_samples', 'start_time_epoch_sec']:
                            pass
                            print('Could not set {0} to {1}'.format(key, value))
                # skip the header lines
                elif line.find('***') > 0:
                    pass
                else:
                    line_list = line[1:].strip().split()
                    if len(line_list) == 9:
                        print('Reading old MT TS format')
                        self.station = line_list[0]
                        self.component = line_list[1].lower()
                        self.sampling_rate = float(line_list[2])
                        self.start_time_epoch_sec = float(line_list[3])
                        # skip setting number of samples
                        self.units = line_list[5]
                        self.lat = float(line_list[6])
                        self.lon = float(line_list[7])
                        self.elev = float(line_list[8])
                count += 1
                line = fid.readline()
        self._end_header_line = count

    def read_ascii(self, fn_ascii):
        """
        Read an ascii format file with metadata

        :param fn_ascii: full path to ascii file
        :type fn_ascii: string

        :Example: ::

            >>> ts_obj.read_ascii(r"/home/ts/mt01.EX")
        """

        self.read_ascii_header(fn_ascii)
        
        self.ts = pd.read_csv(self.fn, 
                              sep='\n', 
                              skiprows=self._end_header_line,
                              memory_map=True,
                              names=['data'])
        
        print('Read in {0}'.format(self.fn))
        
    def read_file(self, fn):
        """
        read a file either .hdf5 or ascii
        """
        
        if fn.endswith('f5'):
            self.read_hdf5(fn)
        elif fn[-2:].lower() in ['ex', 'ey', 'hz', 'hy', 'hz']:
            self.read_ascii(fn)
        
    def plot_spectra(self, spectra_type='welch', **kwargs):
        """
        Plot spectra using the spectral type

        .. note:: Only spectral type supported is welch

        :param spectra_type: [ 'welch' ]
        :type spectral_type: string

        :Example: ::

            >>> ts_obj = mtts.MT_TS()
            >>> ts_obj.read_hdf5(r"/home/MT/mt01.h5")
            >>> ts_obj.plot_spectra()

        """

        s = Spectra()
        param_dict = {}
        if spectra_type == 'welch':
            param_dict['fs'] = kwargs.pop('sampling_rate',
                                          self.sampling_rate)
            param_dict['nperseg'] = kwargs.pop('nperseg', 2**12)
            s.compute_spectra(self.ts.data, spectra_type, **param_dict)

#==============================================================================
# Error classes
#==============================================================================
class MTTSError(Exception):
    """
    Error for MT time series object
    """
    pass

#==============================================================================
#  spectra
#==============================================================================
class Spectra(object):
    """
    compute spectra of time series
    """

    def __init__(self, **kwargs):
        self.spectra_type = 'welch'        
        for key, value in kwargs.items():
            setattr(self, key, value)

    def compute_spectra(self, data, spectra_type, **kwargs):
        """
        compute spectra according to input type
        """

        if spectra_type.lower() == 'welch':
            self.welch_method(data, **kwargs)

    def welch_method(self, data, plot=True, **kwargs):
        """
        Compute the spectra using the Welch method, which is an average
        spectra of the data.  Computes short time window of length nperseg and
        averages them to reduce noise.

        Arguments
        ------------

        """

        f, p = signal.welch(data, **kwargs)

        if plot:
            fig = plt.figure()
            ax = fig.add_subplot(1, 1, 1)
            ax.loglog(f, p, lw=1.5)
            ax.set_xlabel('Frequency (Hz)',
                          fontdict={'size':10, 'weight':'bold'})
            ax.set_ylabel('Power (dB)',
                          fontdict={'size':10, 'weight':'bold'})
            ax.axis('tight')
            ax.grid(which='both')

            plt.show()

        return f, p<|MERGE_RESOLUTION|>--- conflicted
+++ resolved
@@ -541,11 +541,6 @@
 
         # get the number of chunks to write
         chunks = int(self.ts.shape[0]/chunk_size)
-<<<<<<< HEAD
-        print(chunks)
-=======
->>>>>>> 6e49e133
-
         # make header lines
         header_lines = ['# *** MT time series text file for {0} ***'.format(self.station)]
         header_lines += ['# {0} = {1}'.format(attr, getattr(self, attr))
