--- conflicted
+++ resolved
@@ -48,13 +48,8 @@
 #  - pip install .
 
 script:
-<<<<<<< HEAD
-  - py.test -n 4 tests/core
+  - py.test -n 4 --cov mtpy tests/core
   - MTPY_TEST_COMPARE_IMAGE=True py.test tests/imaging  # save and compare images
-=======
-  - py.test tests/core -n 4 --cov mtpy   # --cov-report term-missing
-  - py.test tests/imaging
->>>>>>> 3ffc77c6
   - py.test -n 4 tests/modeling
   - "export DISPLAY=:99.0"  # enable display on travis
   - "sh -e /etc/init.d/xvfb start"
