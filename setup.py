#!/usr/bin/env python

# Check for setuptools package:

try:
    from setuptools import setup
except ImportError:
    setuptools = False
    from distutils.core import setup
else:
    setuptools = True

setup_kwargs = {}

# The advantage of setuptools is that EXE wrappers are created on Windows,
# which allows Tab-completion for the script names from the system Scripts
# folder.

# Add names of scripts here. You can also specify the function to call
# by adding :func_name after the module name, and the name of the script
# can be customized before the equals sign.

setup_kwargs['entry_points'] = {'console_scripts': 
                    ['ws2vtk = mtpy.utils.ws2vtk:main',
<<<<<<< HEAD
                     'modem_pyqt = mtpy.gui.modem_pyqt:main',
=======
                     'modem_plot_response = mtpy.gui.modem_plot_response:main',
                     'modem_plot_pt_maps = mtpy.gui.modem_plot_pt_maps:main',
>>>>>>> 83326d36
                     'modem2vtk = mtpy.utils.modem2vtk:main']}

# But many people will not have setuptools installed, so we need to handle
# the default Python installation, which only has Distutils:

if setuptools is False:
    # Different script specification style for ordinary Distutils:

    setup_kwargs['scripts'] = [
        s.split(' = ')[1].replace('.', '/').split(':')[0] + '.py' for s in 
        setup_kwargs['entry_points']['console_scripts']]
    del setup_kwargs['entry_points']

    # "You must explicitly list all packages in packages: the Distutils will not
    # recursively scan your source tree looking for any directory with an
    # __init__.py file"

setup_kwargs['packages'] = ['mtpy',
                            'mtpy.core',
                            'mtpy.imaging',
                            'mtpy.utils',
                            'mtpy.modeling',
                            'mtpy.processing',
                            'mtpy.analysis',
                            'mtpy.test',
                            'mtpy.uofa',
                            'mtpy.usgs',
					'mtpy.gui']

	

setup(name = "mtpy", 
		version = '0.0.1',
		description = ("Collection of python tools for standard MT data processing."),
		license = "GNU GENERAL PUBLIC LICENSE v3",
		**setup_kwargs)<|MERGE_RESOLUTION|>--- conflicted
+++ resolved
@@ -22,12 +22,9 @@
 
 setup_kwargs['entry_points'] = {'console_scripts': 
                     ['ws2vtk = mtpy.utils.ws2vtk:main',
-<<<<<<< HEAD
                      'modem_pyqt = mtpy.gui.modem_pyqt:main',
-=======
                      'modem_plot_response = mtpy.gui.modem_plot_response:main',
                      'modem_plot_pt_maps = mtpy.gui.modem_plot_pt_maps:main',
->>>>>>> 83326d36
                      'modem2vtk = mtpy.utils.modem2vtk:main']}
 
 # But many people will not have setuptools installed, so we need to handle
